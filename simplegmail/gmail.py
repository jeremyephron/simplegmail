--- conflicted
+++ resolved
@@ -84,18 +84,10 @@
                 flow = client.flow_from_clientsecrets(
                     self.client_secret_file, self._SCOPES
                 )
-<<<<<<< HEAD
-
-                flow.params['approval_prompt'] = 'force'
-                flow.params['access_type'] = access_type
-                self.creds = tools.run_flow(flow, store)
-=======
                 flow.params['approval_prompt'] = 'force'
                 flow.params['access_type'] = access_type
                 flags = tools.argparser.parse_args([])
                 self.creds = tools.run_flow(flow, store, flags)
->>>>>>> 8b1c5fcb
-
 
             self._service = build(
                 'gmail', 'v1', http=self.creds.authorize(Http()),
